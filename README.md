--- conflicted
+++ resolved
@@ -1,8 +1,4 @@
-<<<<<<< HEAD
-# Turbo Noteds
-=======
 # Turbo Notes
->>>>>>> 3f81c59a
 
 A secure, minimalist terminal-based note and task manager that automatically shows your important tasks when you log in.
 
